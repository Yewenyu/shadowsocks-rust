//! UDP Association Managing

use std::{
    cell::RefCell,
    io::{self, ErrorKind},
    marker::PhantomData,
    net::SocketAddr,
    sync::Arc,
    time::Duration,
};

use async_trait::async_trait;
use bytes::Bytes;
use futures::future;
use log::{debug, error, trace, warn};
use lru_time_cache::LruCache;
use rand::{rngs::SmallRng, Rng, SeedableRng};
use tokio::{sync::mpsc, task::JoinHandle, time};

use shadowsocks::{
    lookup_then,
    net::UdpSocket as ShadowUdpSocket,
    relay::{
        udprelay::{options::UdpSocketControlData, ProxySocket, MAXIMUM_UDP_PAYLOAD_SIZE},
        Address,
    },
};
use trust_dns_resolver::proto::{op::Message, rr::RData, serialize::binary::BinDecodable};

use crate::{
    local::{context::ServiceContext, loadbalancing::PingBalancer},
    net::{
        packet_window::PacketWindowFilter,
        MonProxySocket,
        UDP_ASSOCIATION_KEEP_ALIVE_CHANNEL_SIZE,
        UDP_ASSOCIATION_SEND_CHANNEL_SIZE,
    },
};

/// Writer for sending packets back to client
///
/// Currently it requires `async-trait` for `async fn` in trait, which will allocate a `Box`ed `Future` every call of `send_to`.
/// This performance issue could be solved when `generic_associated_types` and `generic_associated_types` are stabilized.
#[async_trait]
pub trait UdpInboundWrite {
    /// Sends packet `data` received from `remote_addr` back to `peer_addr`
    async fn send_to(&self, peer_addr: SocketAddr, remote_addr: &Address, data: &[u8]) -> io::Result<()>;
}

type AssociationMap<W> = LruCache<SocketAddr, UdpAssociation<W>>;

/// UDP association manager
pub struct UdpAssociationManager<W>
where
    W: UdpInboundWrite + Clone + Send + Sync + Unpin + 'static,
{
    respond_writer: W,
    context: Arc<ServiceContext>,
    assoc_map: AssociationMap<W>,
    keepalive_tx: mpsc::Sender<SocketAddr>,
    balancer: PingBalancer,
    server_session_expire_duration: Duration,
}

impl<W> UdpAssociationManager<W>
where
    W: UdpInboundWrite + Clone + Send + Sync + Unpin + 'static,
{
    /// Create a new `UdpAssociationManager`
    ///
    /// Returns (`UdpAssociationManager`, Cleanup Interval, Keep-alive Receiver<SocketAddr>)
    pub fn new(
        context: Arc<ServiceContext>,
        respond_writer: W,
        time_to_live: Option<Duration>,
        capacity: Option<usize>,
        balancer: PingBalancer,
    ) -> (UdpAssociationManager<W>, Duration, mpsc::Receiver<SocketAddr>) {
        let time_to_live = time_to_live.unwrap_or(crate::DEFAULT_UDP_EXPIRY_DURATION);
        let assoc_map = match capacity {
            Some(capacity) => LruCache::with_expiry_duration_and_capacity(time_to_live, capacity),
            None => LruCache::with_expiry_duration(time_to_live),
        };

        let (keepalive_tx, keepalive_rx) = mpsc::channel(UDP_ASSOCIATION_KEEP_ALIVE_CHANNEL_SIZE);

        (
            UdpAssociationManager {
                respond_writer,
                context,
                assoc_map,
                keepalive_tx,
                balancer,
                server_session_expire_duration: time_to_live,
            },
            time_to_live,
            keepalive_rx,
        )
    }

    /// Sends `data` from `peer_addr` to `target_addr`
    pub async fn send_to(&mut self, peer_addr: SocketAddr, target_addr: Address, data: &[u8]) -> io::Result<()> {
        // Check or (re)create an association

        if let Some(assoc) = self.assoc_map.get(&peer_addr) {
            return assoc.try_send((target_addr, Bytes::copy_from_slice(data)));
        }

        let assoc = UdpAssociation::new(
            self.context.clone(),
            peer_addr,
            self.keepalive_tx.clone(),
            self.balancer.clone(),
            self.respond_writer.clone(),
            self.server_session_expire_duration,
        );

        debug!("created udp association for {}", peer_addr);

        assoc.try_send((target_addr, Bytes::copy_from_slice(data)))?;
        self.assoc_map.insert(peer_addr, assoc);

        Ok(())
    }

    /// Cleanup expired associations
    pub async fn cleanup_expired(&mut self) {
        self.assoc_map.iter();
    }

    /// Keep-alive association
    pub async fn keep_alive(&mut self, peer_addr: &SocketAddr) {
        self.assoc_map.get(peer_addr);
    }
}

struct UdpAssociation<W>
where
    W: UdpInboundWrite + Send + Sync + Unpin + 'static,
{
    assoc_handle: JoinHandle<()>,
    sender: mpsc::Sender<(Address, Bytes)>,
    writer: PhantomData<W>,
}

impl<W> Drop for UdpAssociation<W>
where
    W: UdpInboundWrite + Send + Sync + Unpin + 'static,
{
    fn drop(&mut self) {
        self.assoc_handle.abort();
    }
}

impl<W> UdpAssociation<W>
where
    W: UdpInboundWrite + Send + Sync + Unpin + 'static,
{
    fn new(
        context: Arc<ServiceContext>,
        peer_addr: SocketAddr,
        keepalive_tx: mpsc::Sender<SocketAddr>,
        balancer: PingBalancer,
        respond_writer: W,
        server_session_expire_duration: Duration,
    ) -> UdpAssociation<W> {
        let (assoc_handle, sender) = UdpAssociationContext::create(
            context,
            peer_addr,
            keepalive_tx,
            balancer,
            respond_writer,
            server_session_expire_duration,
        );
        UdpAssociation {
            assoc_handle,
            sender,
            writer: PhantomData,
        }
    }

    fn try_send(&self, data: (Address, Bytes)) -> io::Result<()> {
        if let Err(..) = self.sender.try_send(data) {
            let err = io::Error::new(ErrorKind::Other, "udp relay channel full");
            return Err(err);
        }
        Ok(())
    }
}

#[derive(Debug, Clone)]
struct ServerContext {
    packet_window_filter: PacketWindowFilter,
}

#[derive(Clone)]
struct ServerSessionContext {
    server_session_map: LruCache<u64, ServerContext>,
}

impl ServerSessionContext {
    fn new(session_expire_duration: Duration) -> ServerSessionContext {
        ServerSessionContext {
            server_session_map: LruCache::with_expiry_duration(session_expire_duration),
        }
    }
}

struct UdpAssociationContext<W>
where
    W: UdpInboundWrite + Send + Sync + Unpin + 'static,
{
    context: Arc<ServiceContext>,
    peer_addr: SocketAddr,
    bypassed_ipv4_socket: Option<ShadowUdpSocket>,
    bypassed_ipv6_socket: Option<ShadowUdpSocket>,
    proxied_socket: Option<MonProxySocket>,
    keepalive_tx: mpsc::Sender<SocketAddr>,
    keepalive_flag: bool,
    balancer: PingBalancer,
    respond_writer: W,
    client_session_id: u64,
    client_packet_id: u64,
    server_session: Option<ServerSessionContext>,
    server_session_expire_duration: Duration,
}

impl<W> Drop for UdpAssociationContext<W>
where
    W: UdpInboundWrite + Send + Sync + Unpin + 'static,
{
    fn drop(&mut self) {
        debug!("udp association for {} is closed", self.peer_addr);
    }
}

thread_local! {
    static CLIENT_SESSION_RNG: RefCell<SmallRng> = RefCell::new(SmallRng::from_entropy());
}

#[inline]
fn generate_client_session_id() -> u64 {
    CLIENT_SESSION_RNG.with(|rng| rng.borrow_mut().gen())
}

impl<W> UdpAssociationContext<W>
where
    W: UdpInboundWrite + Send + Sync + Unpin + 'static,
{
    fn create(
        context: Arc<ServiceContext>,
        peer_addr: SocketAddr,
        keepalive_tx: mpsc::Sender<SocketAddr>,
        balancer: PingBalancer,
        respond_writer: W,
        server_session_expire_duration: Duration,
    ) -> (JoinHandle<()>, mpsc::Sender<(Address, Bytes)>) {
        // Pending packets UDP_ASSOCIATION_SEND_CHANNEL_SIZE for each association should be good enough for a server.
        // If there are plenty of packets stuck in the channel, dropping excessive packets is a good way to protect the server from
        // being OOM.
        let (sender, receiver) = mpsc::channel(UDP_ASSOCIATION_SEND_CHANNEL_SIZE);

        let mut assoc = UdpAssociationContext {
            context,
            peer_addr,
            bypassed_ipv4_socket: None,
            bypassed_ipv6_socket: None,
            proxied_socket: None,
            keepalive_tx,
            keepalive_flag: false,
            balancer,
            respond_writer,
            // client_session_id must be random generated,
            // server use this ID to identify every independent clients.
            client_session_id: generate_client_session_id(),
            client_packet_id: 1,
            server_session: None,
            server_session_expire_duration,
        };
        let handle = tokio::spawn(async move { assoc.dispatch_packet(receiver).await });

        (handle, sender)
    }

    async fn dispatch_packet(&mut self, mut receiver: mpsc::Receiver<(Address, Bytes)>) {
        let mut bypassed_ipv4_buffer = Vec::new();
        let mut bypassed_ipv6_buffer = Vec::new();
        let mut proxied_buffer = Vec::new();
        let mut keepalive_interval = time::interval(Duration::from_secs(1));

        loop {
            tokio::select! {
                packet_received_opt = receiver.recv() => {
                    let (target_addr, data) = match packet_received_opt {
                        Some(d) => d,
                        None => {
                            trace!("udp association for {} -> ... channel closed", self.peer_addr);
                            break;
                        }
                    };

                    self.dispatch_received_packet(&target_addr, &data).await;
                }

                received_opt = receive_from_bypassed_opt(&self.bypassed_ipv4_socket, &mut bypassed_ipv4_buffer) => {
                    let (n, addr) = match received_opt {
                        Ok(r) => r,
                        Err(err) => {
                            error!("udp relay {} <- ... (bypassed) failed, error: {}", self.peer_addr, err);
                            // Socket failure. Reset for recreation.
                            self.bypassed_ipv4_socket = None;
                            continue;
                        }
                    };

                    let addr = Address::from(addr);
                    self.send_received_respond_packet(&addr, &bypassed_ipv4_buffer[..n], true).await;
                }

                received_opt = receive_from_bypassed_opt(&self.bypassed_ipv6_socket, &mut bypassed_ipv6_buffer) => {
                    let (n, addr) = match received_opt {
                        Ok(r) => r,
                        Err(err) => {
                            error!("udp relay {} <- ... (bypassed) failed, error: {}", self.peer_addr, err);
                            // Socket failure. Reset for recreation.
                            self.bypassed_ipv6_socket = None;
                            continue;
                        }
                    };

                    let addr = Address::from(addr);
                    self.send_received_respond_packet(&addr, &bypassed_ipv6_buffer[..n], true).await;
                }

                received_opt = receive_from_proxied_opt(&self.proxied_socket, &mut proxied_buffer) => {
                    let (n, addr, control_opt) = match received_opt {
                        Ok(r) => r,
                        Err(err) => {
                            error!("udp relay {} <- ... (proxied) failed, error: {}", self.peer_addr, err);
                            // Socket failure. Reset for recreation.
                            self.proxied_socket = None;
                            continue;
                        }
                    };

                    if let Some(control) = control_opt {
                        // Check if Packet ID is in the window

                        let session = self.server_session.get_or_insert_with(|| {
                            ServerSessionContext::new(self.server_session_expire_duration)
                        });

                        let packet_id = control.packet_id;
                        let session_context = session
                            .server_session_map
                            .entry(control.server_session_id)
                            .or_insert_with(|| {
                                trace!(
                                    "udp server with session {} for {} created",
                                    control.client_session_id,
                                    self.peer_addr,
                                );

                                ServerContext {
                                    packet_window_filter: PacketWindowFilter::new()
                                }
                            });

                        if !session_context.packet_window_filter.validate_packet_id(packet_id, u64::MAX) {
                            error!("udp {} packet_id {} out of window", self.peer_addr, packet_id);
                            continue;
                        }
                    }

                    self.send_received_respond_packet(&addr, &proxied_buffer[..n], false).await;
                }

                _ = keepalive_interval.tick() => {
                    if self.keepalive_flag {
                        if let Err(..) = self.keepalive_tx.try_send(self.peer_addr) {
                            debug!("udp relay {} keep-alive failed, channel full or closed", self.peer_addr);
                        } else {
                            self.keepalive_flag = false;
                        }
                    }
                }
            }
        }

        #[inline]
        async fn receive_from_bypassed_opt(
            socket: &Option<ShadowUdpSocket>,
            buf: &mut Vec<u8>,
        ) -> io::Result<(usize, SocketAddr)> {
            match *socket {
                None => future::pending().await,
                Some(ref s) => {
                    if buf.is_empty() {
                        buf.resize(MAXIMUM_UDP_PAYLOAD_SIZE, 0);
                    }
                    s.recv_from(buf).await
                }
            }
        }

        #[inline]
        async fn receive_from_proxied_opt(
            socket: &Option<MonProxySocket>,
            buf: &mut Vec<u8>,
        ) -> io::Result<(usize, Address, Option<UdpSocketControlData>)> {
            match *socket {
                None => future::pending().await,
                Some(ref s) => {
                    if buf.is_empty() {
                        buf.resize(MAXIMUM_UDP_PAYLOAD_SIZE, 0);
                    }
<<<<<<< HEAD

                    s.recv(buf).await
=======
                    s.recv_with_ctrl(buf).await
>>>>>>> dc864630
                }
            }
        }
    }

    async fn dispatch_received_packet(&mut self, target_addr: &Address, data: &[u8]) {
        // Check if target should be bypassed. If so, send packets directly.
        let bypassed = self.context.check_target_bypassed(target_addr).await;

        trace!(
            "udp relay {} -> {} ({}) with {} bytes",
            self.peer_addr,
            target_addr,
            if bypassed { "bypassed" } else { "proxied" },
            data.len()
        );

        if bypassed {
            if let Err(err) = self.dispatch_received_bypassed_packet(target_addr, data).await {
                error!(
                    "udp relay {} -> {} (bypassed) with {} bytes, error: {}",
                    self.peer_addr,
                    target_addr,
                    data.len(),
                    err
                );
            }
        } else {
            if let Err(err) = self.dispatch_received_proxied_packet(target_addr, data).await {
                error!(
                    "udp relay {} -> {} (proxied) with {} bytes, error: {}",
                    self.peer_addr,
                    target_addr,
                    data.len(),
                    err
                );
            }
        }
    }

    async fn dispatch_received_bypassed_packet(&mut self, target_addr: &Address, data: &[u8]) -> io::Result<()> {
        match *target_addr {
            Address::SocketAddress(sa) => self.send_received_bypassed_packet(sa, data).await,
            Address::DomainNameAddress(ref dname, port) => {
                lookup_then!(self.context.context_ref(), dname, port, |sa| {
                    self.send_received_bypassed_packet(sa, data).await
                })
                .map(|_| ())
            }
        }
    }

    async fn send_received_bypassed_packet(&mut self, target_addr: SocketAddr, data: &[u8]) -> io::Result<()> {
        let socket = match target_addr {
            SocketAddr::V4(..) => match self.bypassed_ipv4_socket {
                Some(ref mut socket) => socket,
                None => {
                    let socket =
                        ShadowUdpSocket::connect_any_with_opts(&target_addr, self.context.connect_opts_ref()).await?;
                    self.bypassed_ipv4_socket.insert(socket)
                }
            },
            SocketAddr::V6(..) => match self.bypassed_ipv6_socket {
                Some(ref mut socket) => socket,
                None => {
                    let socket =
                        ShadowUdpSocket::connect_any_with_opts(&target_addr, self.context.connect_opts_ref()).await?;
                    self.bypassed_ipv6_socket.insert(socket)
                }
            },
        };

        let n = socket.send_to(data, target_addr).await?;
        if n != data.len() {
            warn!(
                "{} -> {} sent {} bytes != expected {} bytes",
                self.peer_addr,
                target_addr,
                n,
                data.len()
            );
        }

        Ok(())
    }

    async fn dispatch_received_proxied_packet(&mut self, target_addr: &Address, data: &[u8]) -> io::Result<()> {
        let socket = match self.proxied_socket {
            Some(ref mut socket) => socket,
            None => {
                // Create a new connection to proxy server

                let server = self.balancer.best_udp_server();
                let svr_cfg = server.server_config();

                let socket =
                    ProxySocket::connect_with_opts(self.context.context(), svr_cfg, self.context.connect_opts_ref())
                        .await?;
                let socket = MonProxySocket::from_socket(socket, self.context.flow_stat());

                self.proxied_socket.insert(socket)
            }
        };

        // Increase Packet ID before send
        self.client_packet_id = match self.client_packet_id.checked_add(1) {
            Some(i) => i,
            None => {
                warn!(
                    "{} -> {} (proxied) sending {} bytes failed, packet id overflowed",
                    self.peer_addr,
                    target_addr,
                    data.len(),
                );
                return Ok(());
            }
        };

        let control = UdpSocketControlData {
            client_session_id: self.client_session_id,
            server_session_id: 0,
            packet_id: self.client_packet_id,
        };

        match socket.send_with_ctrl(target_addr, &control, data).await {
            Ok(..) => return Ok(()),
            Err(err) => {
                debug!(
                    "{} -> {} (proxied) sending {} bytes failed, error: {}",
                    self.peer_addr,
                    target_addr,
                    data.len(),
                    err
                );

                // Drop the socket and reconnect to another server.
                self.proxied_socket = None;
            }
        }

        Ok(())
    }

    async fn send_received_respond_packet(&mut self, addr: &Address, data: &[u8], bypassed: bool) {
        debug!(
            "udp relay {} <- {} ({}) received {} bytes",
            self.peer_addr,
            addr,
            if bypassed { "bypassed" } else { "proxied" },
            data.len(),
        );

        let msg = Message::from_bytes(data);
        match msg {
            Ok(msg) => {
                debug!("DNS message from {} to {} => {:?}", self.peer_addr, addr, msg);
                match self.context.acl() {
                    None => {}
                    Some(acl) => {
                        let q = msg.queries().get(0).unwrap();

                        let mut acl = acl.clone();
                        for r in msg.answers() {
                            let host = r.name().to_ascii();
                            if let Some(RData::A(ip)) = r.data() {
                                let str = ip.to_string();
                                acl.checkHostAndAddIp(&host, str.as_str());
                                debug!("host:{},ip:{}", host, str);
                            }
                        }
                    }
                }
            }
            Err(err) => {
                debug!("Not a DNS packet:{}", err)
            }
        }
        // Keep association alive in map
        self.keepalive_flag = true;

        // Send back to client
        if let Err(err) = self.respond_writer.send_to(self.peer_addr, addr, data).await {
            warn!(
                "udp failed to send back {} bytes to client {}, from target {} ({}), error: {}",
                data.len(),
                self.peer_addr,
                addr,
                if bypassed { "bypassed" } else { "proxied" },
                err
            );
        } else {
            trace!(
                "udp relay {} <- {} ({}) with {} bytes",
                self.peer_addr,
                addr,
                if bypassed { "bypassed" } else { "proxied" },
                data.len()
            );
        }
    }
}<|MERGE_RESOLUTION|>--- conflicted
+++ resolved
@@ -414,12 +414,7 @@
                     if buf.is_empty() {
                         buf.resize(MAXIMUM_UDP_PAYLOAD_SIZE, 0);
                     }
-<<<<<<< HEAD
-
-                    s.recv(buf).await
-=======
                     s.recv_with_ctrl(buf).await
->>>>>>> dc864630
                 }
             }
         }
