--- conflicted
+++ resolved
@@ -1627,12 +1627,11 @@
                                 }
                             }
                         }
-
                         #[cfg(feature = "local-tun")]
-<<<<<<< HEAD
                         if let Some(fd) = local.tun_device_fd {
                             local_config.tun_device_fd = Some(fd);
-=======
+                        }
+                        #[cfg(feature = "local-tun")]
                         if let Some(tun_interface_destination) = local.tun_interface_destination {
                             match tun_interface_destination.parse::<IpNet>() {
                                 Ok(addr) => local_config.tun_interface_destination = Some(addr),
@@ -1642,7 +1641,6 @@
                                     return Err(err);
                                 }
                             }
->>>>>>> dcdeca03
                         }
 
                         #[cfg(feature = "local-tun")]
