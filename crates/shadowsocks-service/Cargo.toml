--- conflicted
+++ resolved
@@ -156,11 +156,7 @@
 iprange = "0.6"
 regex = "1.4"
 
-<<<<<<< HEAD
 tun = { path = "../../tun", optional = true, features = ["async"] }
-=======
-tun = { version = "0.6", optional = true, features = ["async"] }
->>>>>>> 2db40d8c
 etherparse = { version = "0.13", optional = true }
 smoltcp = { version = "0.10", optional = true, default-features = false, features = [
     "std",
