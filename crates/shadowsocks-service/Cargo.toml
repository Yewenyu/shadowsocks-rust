[package]
name = "shadowsocks-service"
version = "1.18.2"
authors = ["Shadowsocks Contributors"]
description = "shadowsocks is a fast tunnel proxy that helps you bypass firewalls."
repository = "https://github.com/shadowsocks/shadowsocks-rust"
readme = "README.md"
documentation = "https://docs.rs/shadowsocks-service"
keywords = ["shadowsocks", "proxy", "socks", "socks5", "firewall"]
license = "MIT"
edition = "2021"
rust-version = "1.71"

[badges]
maintenance = { status = "passively-maintained" }

[features]
full = [
    "local",
    "server",
    "manager",
    "hickory-dns",
    "local-http",
    "local-redir",
    "local-tunnel",
    "local-socks4",
]

# Enable local server
local = []
# Enable remote server
server = []
# Enable manager server
manager = ["server"]

# Enables Hickory-DNS for replacing tokio's builtin DNS resolver
hickory-dns = ["hickory-resolver", "shadowsocks/trust-dns"]
# Hickory-DNS was renamed from Trust-DNS, keep compatibility.
trust-dns = ["hickory-dns"]
dns-over-tls = [
    "hickory-dns",
    "hickory-resolver/dns-over-tls",
    "hickory-resolver/dns-over-rustls",
    "hickory-resolver/webpki-roots",
    "hickory-resolver/native-certs",
]
dns-over-native-tls = [
    "hickory-dns",
    "hickory-resolver/dns-over-tls",
    "hickory-resolver/dns-over-native-tls",
]
dns-over-native-tls-vendored = [
    "hickory-dns",
    "hickory-resolver/dns-over-tls",
    "hickory-resolver/dns-over-native-tls",
    "native-tls/vendored",
]
dns-over-https = [
    "hickory-dns",
    "hickory-resolver/dns-over-https",
    "hickory-resolver/dns-over-https-rustls",
    "hickory-resolver/webpki-roots",
    "hickory-resolver/native-certs",
]
dns-over-h3 = ["hickory-dns", "hickory-resolver/dns-over-h3"]

# Enable DNS-relay
local-dns = ["local", "hickory-dns"]
# Backward compatibility, DO NOT USE
local-dns-relay = ["local-dns"]
# Enable client flow statistic report
# Currently is only used in Android
local-flow-stat = ["local"]
# Enable HTTP protocol for sslocal
local-http = ["local", "hyper", "http-body-util"]
local-http-native-tls = ["local-http", "tokio-native-tls", "native-tls"]
local-http-native-tls-vendored = [
    "local-http-native-tls",
    "tokio-native-tls/vendored",
    "native-tls/vendored",
]
local-http-rustls = [
    "local-http",
    "tokio-rustls",
    "webpki-roots",
    "rustls-native-certs",
]
# Enable REDIR protocol for sslocal
# (transparent proxy)
local-redir = ["local"]
# Enable tunnel protocol for sslocal
local-tunnel = ["local"]
# Enable socks4 protocol for sslocal
local-socks4 = ["local"]
# Enable Tun interface protocol for sslocal
local-tun = ["local", "etherparse", "tun", "smoltcp"]

# Enable Stream Cipher Protocol
# WARN: Stream Cipher Protocol is proved to be insecure
# https://github.com/shadowsocks/shadowsocks-rust/issues/373
# Users should always avoid using these ciphers in practice
stream-cipher = ["shadowsocks/stream-cipher"]

# Enable extra AEAD ciphers
# WARN: These non-standard AEAD ciphers are not officially supported by shadowsocks community
aead-cipher-extra = ["shadowsocks/aead-cipher-extra"]

# Enable AEAD 2022
aead-cipher-2022 = ["shadowsocks/aead-cipher-2022"]
# Enable AEAD 2022 with extra ciphers
aead-cipher-2022-extra = ["shadowsocks/aead-cipher-2022-extra"]

# Enable detection against replay attack
security-replay-attack-detect = ["shadowsocks/security-replay-attack-detect"]

[dependencies]
log = "0.4"

cfg-if = "1"
pin-project = "1.1"
once_cell = "1.17"
thiserror = "1.0"
arc-swap = "1.7"

spin = { version = "0.9" }
lru_time_cache = "0.11"
bytes = "1.5"
byte_string = "1.0"
byteorder = "1.5"
rand = { version = "0.8", features = ["small_rng"] }

futures = "0.3"
tokio = { version = "1.5", features = [
    "io-util",
    "macros",
    "net",
    "parking_lot",
    "rt",
    "sync",
    "time",
] }
tokio-native-tls = { version = "0.3", optional = true }
native-tls = { version = "0.2.8", optional = true, features = ["alpn"] }
tokio-rustls = { version = "0.25", optional = true }
webpki-roots = { version = "0.26", optional = true }
rustls-native-certs = { version = "0.7", optional = true }
async-trait = "0.1"

socket2 = { version = "0.5", features = ["all"] }
libc = "0.2.141"

hyper = { version = "1.2", optional = true, features = ["full"] }
http-body-util = { version = "0.1", optional = true }

hickory-resolver = { version = "0.24", optional = true, features = [
    "serde-config",
] }

idna = "0.5"
ipnet = "2.9"
iprange = "0.6"
regex = "1.4"

<<<<<<< HEAD
tun = { path = "../../tun", optional = true, features = ["async"] }
etherparse = { version = "0.13", optional = true }
smoltcp = { version = "0.10", optional = true, default-features = false, features = [
=======
tun = { version = "0.6", optional = true, features = ["async"] }
etherparse = { version = "0.14", optional = true }
smoltcp = { version = "0.11", optional = true, default-features = false, features = [
>>>>>>> dcdeca03
    "std",
    "log",
    "medium-ip",
    "proto-ipv4",
    "proto-ipv6",
    "socket-icmp",
    "socket-udp",
    "socket-tcp",
] }

serde = { version = "1.0", features = ["derive"] }
json5 = "0.4"

shadowsocks = { version = "1.18.1", path = "../shadowsocks", default-features = false }

# Just for the ioctl call macro
[target.'cfg(any(target_os = "macos", target_os = "ios", target_os = "freebsd"))'.dependencies]
nix = { version = "0.28", features = ["ioctl"] }

[target.'cfg(windows)'.dependencies]
windows-sys = { version = "0.52", features = ["Win32_Networking_WinSock"] }

[dev-dependencies]
byteorder = "1.5"
env_logger = "0.11"

[package.metadata.docs.rs]
features = [
    "full",
    "local-http-rustls",
    "local-dns",
    "dns-over-tls",
    "dns-over-https",
]<|MERGE_RESOLUTION|>--- conflicted
+++ resolved
@@ -161,15 +161,9 @@
 iprange = "0.6"
 regex = "1.4"
 
-<<<<<<< HEAD
 tun = { path = "../../tun", optional = true, features = ["async"] }
-etherparse = { version = "0.13", optional = true }
-smoltcp = { version = "0.10", optional = true, default-features = false, features = [
-=======
-tun = { version = "0.6", optional = true, features = ["async"] }
 etherparse = { version = "0.14", optional = true }
 smoltcp = { version = "0.11", optional = true, default-features = false, features = [
->>>>>>> dcdeca03
     "std",
     "log",
     "medium-ip",
