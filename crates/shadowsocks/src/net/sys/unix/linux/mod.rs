--- conflicted
+++ resolved
@@ -19,20 +19,10 @@
 };
 use tokio_tfo::TfoStream;
 
-#[cfg(any(
-    target_os = "linux",
-    target_os = "android",
-    target_os = "macos",
-    target_os = "freebsd"
-))]
-use crate::net::udp::{BatchRecvMessage, BatchSendMessage};
 use crate::net::{
     sys::{set_common_sockopt_after_connect, set_common_sockopt_for_connect, socket_bind_dual_stack},
-<<<<<<< HEAD
-=======
     udp::{BatchRecvMessage, BatchSendMessage},
     AcceptOpts,
->>>>>>> 736df148
     AddrFamily,
     ConnectOpts,
 };
@@ -426,12 +416,6 @@
 
 static SUPPORT_BATCH_SEND_RECV_MSG: AtomicBool = AtomicBool::new(true);
 
-#[cfg(any(
-    target_os = "linux",
-    target_os = "android",
-    target_os = "macos",
-    target_os = "freebsd"
-))]
 fn recvmsg_fallback<S: AsRawFd>(sock: &S, msg: &mut BatchRecvMessage<'_>) -> io::Result<()> {
     let mut hdr: libc::msghdr = unsafe { mem::zeroed() };
 
@@ -455,12 +439,6 @@
     Ok(())
 }
 
-#[cfg(any(
-    target_os = "linux",
-    target_os = "android",
-    target_os = "macos",
-    target_os = "freebsd"
-))]
 pub fn batch_recvmsg<S: AsRawFd>(sock: &S, msgs: &mut [BatchRecvMessage<'_>]) -> io::Result<usize> {
     if msgs.is_empty() {
         return Ok(0);
@@ -523,12 +501,6 @@
     Ok(ret as usize)
 }
 
-#[cfg(any(
-    target_os = "linux",
-    target_os = "android",
-    target_os = "macos",
-    target_os = "freebsd"
-))]
 fn sendmsg_fallback<S: AsRawFd>(sock: &S, msg: &mut BatchSendMessage<'_>) -> io::Result<()> {
     let mut hdr: libc::msghdr = unsafe { mem::zeroed() };
 
@@ -550,12 +522,6 @@
     Ok(())
 }
 
-#[cfg(any(
-    target_os = "linux",
-    target_os = "android",
-    target_os = "macos",
-    target_os = "freebsd"
-))]
 pub fn batch_sendmsg<S: AsRawFd>(sock: &S, msgs: &mut [BatchSendMessage<'_>]) -> io::Result<usize> {
     if msgs.is_empty() {
         return Ok(0);
