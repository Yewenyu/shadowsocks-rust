[package]
name = "shadowsocks-rust"
version = "1.17.0"
authors = ["Shadowsocks Contributors"]
description = "shadowsocks is a fast tunnel proxy that helps you bypass firewalls."
repository = "https://github.com/shadowsocks/shadowsocks-rust"
readme = "README.md"
documentation = "https://docs.rs/shadowsocks-rust"
keywords = ["shadowsocks", "proxy", "socks", "socks5", "firewall"]
license = "MIT"
edition = "2021"
rust-version = "1.64"

[badges]
maintenance = { status = "passively-maintained" }

[[bin]]
name = "sslocal"
path = "bin/sslocal.rs"
required-features = ["local"]

[[bin]]
name = "ssserver"
path = "bin/ssserver.rs"
required-features = ["server"]

[[bin]]
name = "ssurl"
path = "bin/ssurl.rs"
required-features = ["utility"]

[[bin]]
name = "ssmanager"
path = "bin/ssmanager.rs"
required-features = ["manager"]

[[bin]]
name = "ssservice"
path = "bin/ssservice.rs"
required-features = ["service"]

[[bin]]
name = "sswinservice"
path = "bin/sswinservice.rs"
required-features = ["winservice"]

[workspace]
<<<<<<< HEAD
members = [
    "crates/shadowsocks",
    "crates/shadowsocks-service",
    "ss_client","ss_client_c","tun"

]
=======
members = ["crates/shadowsocks", "crates/shadowsocks-service"]
>>>>>>> 2db40d8c

[profile.release]
lto = "fat"
codegen-units = 1
incremental = false
panic = "abort"
strip = true

[features]
default = [
    "logging",
    "hickory-dns",
    "local",
    "server",
    "manager",
    "utility",
    "service",
    "local-http",
    "local-tunnel",
    "local-socks4",
    "multi-threaded",
    "aead-cipher-2022",
]

# Enable local server
local = ["shadowsocks-service/local"]
# Enable remote server
server = ["shadowsocks-service/server"]
# Enable manager server
manager = ["shadowsocks-service/manager"]
# Enable utility
utility = ["qrcode"]
# Enable service
service = ["local", "server", "manager"]
# Enable Windows Service
winservice = ["service", "windows-service"]

# Enables Hickory-DNS for replacing tokio's builtin DNS resolver
hickory-dns = ["shadowsocks-service/hickory-dns"]
# Hickory-DNS was renamed from Trust-DNS, keep compatibility.
trust-dns = ["hickory-dns"]
dns-over-tls = ["shadowsocks-service/dns-over-tls"]
dns-over-native-tls = ["shadowsocks-service/dns-over-native-tls"]
dns-over-native-tls-vendored = [
    "shadowsocks-service/dns-over-native-tls-vendored",
]
dns-over-https = ["shadowsocks-service/dns-over-https"]
dns-over-h3 = ["shadowsocks-service/dns-over-h3"]

# Enable logging output
logging = ["log4rs"]

# Enable DNS-relay
local-dns = ["local", "shadowsocks-service/local-dns"]
# Enable client flow statistic report
# Currently is only used in Android
local-flow-stat = ["local", "shadowsocks-service/local-flow-stat"]
# Enable HTTP protocol for sslocal
local-http = ["local", "shadowsocks-service/local-http"]
local-http-native-tls = [
    "local-http",
    "shadowsocks-service/local-http-native-tls",
]
local-http-native-tls-vendored = [
    "local-http",
    "shadowsocks-service/local-http-native-tls-vendored",
]
local-http-rustls = ["local-http", "shadowsocks-service/local-http-rustls"]
# Enable REDIR protocol for sslocal
# (transparent proxy)
local-redir = ["local", "shadowsocks-service/local-redir"]
# Enable tunnel protocol for sslocal
local-tunnel = ["local", "shadowsocks-service/local-tunnel"]
# Enable socks4 protocol for sslocal
local-socks4 = ["local", "shadowsocks-service/local-socks4"]
# Enable Tun interface protocol for sslocal
local-tun = ["local", "shadowsocks-service/local-tun", "ipnet"]

# ssurl support outline (ssconf) URL
utility-url-outline = ["reqwest"]

# Enable jemalloc for binaries
jemalloc = ["jemallocator"]
# Enable bundled tcmalloc
tcmalloc-vendored = ["tcmalloc/bundled"]

# Enable snmalloc for binaries
snmalloc = ["snmalloc-rs"]

# Enable tokio's multi-threaded runtime
multi-threaded = ["tokio/rt-multi-thread"]

# Enable Stream Cipher Protocol
# WARN: Stream Cipher Protocol is proved to be insecure
# https://github.com/shadowsocks/shadowsocks-rust/issues/373
# Users should always avoid using these ciphers in practice
stream-cipher = ["shadowsocks-service/stream-cipher"]

# Enable extra AEAD ciphers
# WARN: These non-standard AEAD ciphers are not officially supported by shadowsocks community
aead-cipher-extra = ["shadowsocks-service/aead-cipher-extra"]

# Enable AEAD 2022
aead-cipher-2022 = ["shadowsocks-service/aead-cipher-2022"]
# Enable AEAD 2022 with extra ciphers
aead-cipher-2022-extra = ["shadowsocks-service/aead-cipher-2022-extra"]

# Enable detection against replay attack (Stream / AEAD)
security-replay-attack-detect = [
    "shadowsocks-service/security-replay-attack-detect",
]
replay-attack-detect = [
    "security-replay-attack-detect",
] # Backward compatibility. DO NOT USE.

[dependencies]
log = "0.4"
log4rs = { version = "1.2", optional = true }
serde = { version = "1.0", features = ["derive"] }
json5 = "0.4"
thiserror = "1.0"
base64 = "0.21"

clap = { version = "4.4", features = ["wrap_help", "suggestions"] }
cfg-if = "1"
qrcode = { version = "0.12", default-features = false, optional = true }
sysexits = "0.7"
build-time = "0.1"
directories = "5.0"
xdg = "2.5"
rpassword = "7.3"
libc = { version = "0.2", features = ["extra_traits"] }
rand = "0.8"

futures = "0.3"
tokio = { version = "1", features = ["rt", "signal"] }
num_cpus = "1.15"

ipnet = { version = "2.9", optional = true }

mimalloc = { version = "0.1", default-features = false, optional = true }
tcmalloc = { version = "0.3", optional = true }
jemallocator = { version = "0.5", optional = true }
snmalloc-rs = { version = "0.3", optional = true }
rpmalloc = { version = "0.2", optional = true }

shadowsocks-service = { version = "1.17.0", path = "./crates/shadowsocks-service" }

windows-service = { version = "0.6", optional = true }

[target.'cfg(unix)'.dependencies]
daemonize = "0.5"

[target.'cfg(any(target_arch = "x86", target_arch = "x86_64", target_arch = "aarch64"))'.dependencies]
reqwest = { version = "0.11", features = [
    "blocking",
    "rustls-tls",
    "rustls-tls-native-roots",
], default-features = false, optional = true }

[target.'cfg(not(any(target_arch = "x86", target_arch = "x86_64", target_arch = "aarch64")))'.dependencies]
reqwest = { version = "0.11", features = [
    "blocking",
    "native-tls-vendored",
], optional = true }

[dev-dependencies]
byteorder = "1.5"
env_logger = "0.10"
byte_string = "1.0"
tokio = { version = "1", features = ["net", "time", "macros", "io-util"] }<|MERGE_RESOLUTION|>--- conflicted
+++ resolved
@@ -45,16 +45,12 @@
 required-features = ["winservice"]
 
 [workspace]
-<<<<<<< HEAD
 members = [
     "crates/shadowsocks",
     "crates/shadowsocks-service",
     "ss_client","ss_client_c","tun"
 
 ]
-=======
-members = ["crates/shadowsocks", "crates/shadowsocks-service"]
->>>>>>> 2db40d8c
 
 [profile.release]
 lto = "fat"
