--- conflicted
+++ resolved
@@ -18,21 +18,10 @@
 };
 use tokio_tfo::TfoStream;
 
-#[cfg(any(
-    target_os = "linux",
-    target_os = "android",
-    target_os = "macos",
-    target_os = "freebsd"
-))]
-use crate::net::udp::{BatchRecvMessage, BatchSendMessage};
-
 use crate::net::{
     sys::{set_common_sockopt_after_connect, set_common_sockopt_for_connect, socket_bind_dual_stack},
-<<<<<<< HEAD
-=======
     udp::{BatchRecvMessage, BatchSendMessage},
     AcceptOpts,
->>>>>>> 736df148
     AddrFamily,
     ConnectOpts,
 };
@@ -297,12 +286,6 @@
     Ok(())
 }
 
-#[cfg(any(
-    target_os = "linux",
-    target_os = "android",
-    target_os = "macos",
-    target_os = "freebsd"
-))]
 pub fn batch_recvmsg<S: AsRawFd>(sock: &S, msgs: &mut [BatchRecvMessage<'_>]) -> io::Result<usize> {
     if msgs.is_empty() {
         return Ok(0);
@@ -365,12 +348,6 @@
     Ok(ret as usize)
 }
 
-#[cfg(any(
-    target_os = "linux",
-    target_os = "android",
-    target_os = "macos",
-    target_os = "freebsd"
-))]
 fn sendmsg_fallback<S: AsRawFd>(sock: &S, msg: &mut BatchSendMessage<'_>) -> io::Result<()> {
     let mut hdr: libc::msghdr = unsafe { mem::zeroed() };
 
@@ -392,12 +369,6 @@
     Ok(())
 }
 
-#[cfg(any(
-    target_os = "linux",
-    target_os = "android",
-    target_os = "macos",
-    target_os = "freebsd"
-))]
 pub fn batch_sendmsg<S: AsRawFd>(sock: &S, msgs: &mut [BatchSendMessage<'_>]) -> io::Result<usize> {
     if msgs.is_empty() {
         return Ok(0);
