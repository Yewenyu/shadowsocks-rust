//! Local server launchers

use std::{net::IpAddr, path::PathBuf, process, sync::mpsc::channel, time::Duration};

use clap::{App, Arg, ArgGroup, ArgMatches, ErrorKind as ClapErrorKind};
use futures::future::{self, Either};
use log::{info, trace};
use tokio::{self, runtime::Builder};

#[cfg(feature = "local-redir")]
use shadowsocks_service::config::RedirType;
#[cfg(any(feature = "local-dns", feature = "local-tunnel"))]
use shadowsocks_service::shadowsocks::relay::socks5::Address;
use shadowsocks_service::{
    acl::AccessControl,
    config::{read_variable_field_value, Config, ConfigType, LocalConfig, ProtocolType},
    create_local,
    local::loadbalancing::PingBalancer,
    shadowsocks::{
        config::{Mode, ServerAddr, ServerConfig},
        crypto::v1::{available_ciphers, CipherKind},
        plugin::PluginConfig,
    },
};

#[cfg(feature = "logging")]
use crate::logging;
use crate::{
    config::{Config as ServiceConfig, RuntimeMode},
    monitor,
    validator,
};

/// Defines command line options
pub fn define_command_line_options(mut app: App<'_>) -> App<'_> {
    app = app.arg(
        Arg::new("CONFIG")
            .short('c')
            .long("config")
            .takes_value(true)
            .help("Shadowsocks configuration file (https://shadowsocks.org/en/config/quick-guide.html)"),
    )
    .arg(
        Arg::new("LOCAL_ADDR")
            .short('b')
            .long("local-addr")
            .takes_value(true)
            .validator(validator::validate_server_addr)
            .help("Local address, listen only to this address if specified"),
    )
    .arg(
        Arg::new("UDP_ONLY")
            .short('u')
            .conflicts_with("TCP_AND_UDP")
            .requires("LOCAL_ADDR")
            .help("Server mode UDP_ONLY"),
    )
    .arg(
        Arg::new("TCP_AND_UDP")
            .short('U')
            .help("Server mode TCP_AND_UDP"),
    )
    .arg(
        Arg::new("PROTOCOL")
            .long("protocol")
            .takes_value(true)
            .possible_values(ProtocolType::available_protocols())
            .help("Protocol for communicating with clients (SOCKS5 by default)"),
    )
    .arg(
        Arg::new("UDP_BIND_ADDR")
            .long("udp-bind-addr")
            .takes_value(true)
            .validator(validator::validate_server_addr)
            .help("UDP relay's bind address, default is the same as local-addr"),
    )
    .arg(
        Arg::new("SERVER_ADDR")
            .short('s')
            .long("server-addr")
            .takes_value(true)
            .validator(validator::validate_server_addr)
            .requires("ENCRYPT_METHOD")
            .help("Server address"),
    )
    .arg(
        Arg::new("PASSWORD")
            .short('k')
            .long("password")
            .takes_value(true)
            .requires("SERVER_ADDR")
            .help("Server's password"),
    )
    .arg(
        Arg::new("ENCRYPT_METHOD")
            .short('m')
            .long("encrypt-method")
            .takes_value(true)
            .requires("SERVER_ADDR")
            .possible_values(available_ciphers())
            .help("Server's encryption method"),
    )
    .arg(
        Arg::new("TIMEOUT")
            .long("timeout")
            .takes_value(true)
            .validator(validator::validate_u64)
            .requires("SERVER_ADDR")
            .help("Server's timeout seconds for TCP relay"),
    )
    .arg(
        Arg::new("PLUGIN")
            .long("plugin")
            .takes_value(true)
            .requires("SERVER_ADDR")
            .help("SIP003 (https://shadowsocks.org/en/wiki/Plugin.html) plugin"),
    )
    .arg(
        Arg::new("PLUGIN_OPT")
            .long("plugin-opts")
            .takes_value(true)
            .requires("PLUGIN")
            .help("Set SIP003 plugin options"),
    )
    .arg(
        Arg::new("URL")
            .long("server-url")
            .takes_value(true)
            .validator(validator::validate_server_url)
            .help("Server address in SIP002 (https://shadowsocks.org/en/wiki/SIP002-URI-Scheme.html) URL"),
    )
    .group(ArgGroup::new("SERVER_CONFIG")
        .arg("SERVER_ADDR").arg("URL").multiple(true))
    .arg(
        Arg::new("ACL")
            .long("acl")
            .takes_value(true)
            .help("Path to ACL (Access Control List)"),
    )
    .arg(Arg::new("DNS").long("dns").takes_value(true).help("DNS nameservers, formatted like [(tcp|udp)://]host[:port][,host[:port]]..., or unix:///path/to/dns, or predefined keys like \"google\", \"cloudflare\""))
    .arg(Arg::new("TCP_NO_DELAY").long("tcp-no-delay").alias("no-delay").help("Set TCP_NODELAY option for sockets"))
    .arg(Arg::new("TCP_FAST_OPEN").long("tcp-fast-open").alias("fast-open").help("Enable TCP Fast Open (TFO)"))
    .arg(Arg::new("TCP_KEEP_ALIVE").long("tcp-keep-alive").takes_value(true).validator(validator::validate_u64).help("Set TCP keep alive timeout seconds"))
    .arg(Arg::new("UDP_TIMEOUT").long("udp-timeout").takes_value(true).validator(validator::validate_u64).help("Timeout seconds for UDP relay"))
    .arg(Arg::new("UDP_MAX_ASSOCIATIONS").long("udp-max-associations").takes_value(true).validator(validator::validate_u64).help("Maximum associations to be kept simultaneously for UDP relay"))
    .arg(Arg::new("INBOUND_SEND_BUFFER_SIZE").long("inbound-send-buffer-size").takes_value(true).validator(validator::validate_u32).help("Set inbound sockets' SO_SNDBUF option"))
    .arg(Arg::new("INBOUND_RECV_BUFFER_SIZE").long("inbound-recv-buffer-size").takes_value(true).validator(validator::validate_u32).help("Set inbound sockets' SO_RCVBUF option"))
    .arg(Arg::new("OUTBOUND_SEND_BUFFER_SIZE").long("outbound-send-buffer-size").takes_value(true).validator(validator::validate_u32).help("Set outbound sockets' SO_SNDBUF option"))
    .arg(Arg::new("OUTBOUND_RECV_BUFFER_SIZE").long("outbound-recv-buffer-size").takes_value(true).validator(validator::validate_u32).help("Set outbound sockets' SO_RCVBUF option"))
    .arg(Arg::new("OUTBOUND_BIND_ADDR").long("outbound-bind-addr").takes_value(true).alias("bind-addr").validator(validator::validate_ip_addr).help("Bind address, outbound socket will bind this address"))
    .arg(Arg::new("OUTBOUND_BIND_INTERFACE").long("outbound-bind-interface").takes_value(true).help("Set SO_BINDTODEVICE / IP_BOUND_IF / IP_UNICAST_IF option for outbound socket"))
    .arg(
        Arg::new("IPV6_FIRST")
            .short('6')
            .help("Resolve hostname to IPv6 address first"),
    );

    #[cfg(feature = "logging")]
    {
        app = app
            .arg(
                Arg::new("VERBOSE")
                    .short('v')
                    .multiple_occurrences(true)
                    .help("Set log level"),
            )
            .arg(
                Arg::new("LOG_WITHOUT_TIME")
                    .long("log-without-time")
                    .help("Log without datetime prefix"),
            )
            .arg(
                Arg::new("LOG_CONFIG")
                    .long("log-config")
                    .takes_value(true)
                    .help("log4rs configuration file"),
            );
    }

    #[cfg(feature = "local-tunnel")]
    {
        app = app.arg(
            Arg::new("FORWARD_ADDR")
                .short('f')
                .long("forward-addr")
                .takes_value(true)
                .requires("LOCAL_ADDR")
                .validator(validator::validate_address)
                .required_if_eq("PROTOCOL", "tunnel")
                .help("Forwarding data directly to this address (for tunnel)"),
        );
    }

    #[cfg(all(unix, not(target_os = "android")))]
    {
        app = app.arg(
            Arg::new("NOFILE")
                .short('n')
                .long("nofile")
                .takes_value(true)
                .help("Set RLIMIT_NOFILE with both soft and hard limit"),
        );
    }

    #[cfg(any(target_os = "linux", target_os = "android"))]
    {
        app = app.arg(
            Arg::new("OUTBOUND_FWMARK")
                .long("outbound-fwmark")
                .takes_value(true)
                .validator(validator::validate_u32)
                .help("Set SO_MARK option for outbound sockets"),
        );
    }

    #[cfg(target_os = "freebsd")]
    {
        app = app.arg(
            Arg::new("OUTBOUND_USER_COOKIE")
                .long("outbound-user-cookie")
                .takes_value(true)
                .validator(validator::validate_u32)
                .help("Set SO_USER_COOKIE option for outbound sockets"),
        );
    }

    #[cfg(feature = "local-redir")]
    {
        if RedirType::tcp_default() != RedirType::NotSupported {
            app = app.arg(
                Arg::new("TCP_REDIR")
                    .long("tcp-redir")
                    .takes_value(true)
                    .requires("LOCAL_ADDR")
                    .possible_values(RedirType::tcp_available_types())
                    .help("TCP redir (transparent proxy) type"),
            );
        }

        if RedirType::udp_default() != RedirType::NotSupported {
            app = app.arg(
                Arg::new("UDP_REDIR")
                    .long("udp-redir")
                    .takes_value(true)
                    .requires("LOCAL_ADDR")
                    .possible_values(RedirType::udp_available_types())
                    .help("UDP redir (transparent proxy) type"),
            );
        }
    }

    #[cfg(target_os = "android")]
    {
        app = app.arg(
            Arg::new("VPN_MODE")
                .long("vpn")
                .help("Enable VPN mode (only for Android)"),
        );
    }

    #[cfg(feature = "local-flow-stat")]
    {
        app = app.arg(
            Arg::new("STAT_PATH")
                .long("stat-path")
                .takes_value(true)
                .help("Specify socket path (unix domain socket) for sending traffic statistic"),
        );
    }

    #[cfg(feature = "local-dns")]
    {
        app = app
            .arg(
                Arg::new("LOCAL_DNS_ADDR")
                    .long("local-dns-addr")
                    .takes_value(true)
                    .required_if_eq("PROTOCOL", "dns")
                    .requires("LOCAL_ADDR")
                    .validator(validator::validate_name_server_addr)
                    .help("Specify the address of local DNS server, send queries directly"),
            )
            .arg(
                Arg::new("REMOTE_DNS_ADDR")
                    .long("remote-dns-addr")
                    .takes_value(true)
                    .required_if_eq("PROTOCOL", "dns")
                    .requires("LOCAL_ADDR")
                    .validator(validator::validate_address)
                    .help("Specify the address of remote DNS server, send queries through shadowsocks' tunnel"),
            );

        #[cfg(target_os = "android")]
        {
            app = app.arg(
                Arg::new("DNS_LOCAL_ADDR")
                    .long("dns-addr")
                    .takes_value(true)
                    .requires_all(&["LOCAL_ADDR", "REMOTE_DNS_ADDR"])
                    .validator(validator::validate_server_addr)
                    .help("DNS address, listen to this address if specified"),
            );
        }
    }

    #[cfg(feature = "local-tun")]
    {
        app = app
            .arg(
                Arg::new("TUN_INTERFACE_NAME")
                    .long("tun-interface-name")
                    .takes_value(true)
                    .help("Tun interface name, allocate one if not specify"),
            )
            .arg(
                Arg::new("TUN_INTERFACE_ADDRESS")
                    .long("tun-interface-address")
                    .takes_value(true)
                    .validator(validator::validate_ipnet)
                    .help("Tun interface address (network)"),
            );

        #[cfg(unix)]
        {
            app = app.arg(
                Arg::new("TUN_DEVICE_FD_FROM_PATH")
                    .long("tun-device-fd-from-path")
                    .takes_value(true)
                    .help("Tun device file descriptor will be transferred from this unix domain socket path"),
            );
        }
    }

    #[cfg(unix)]
    {
        app = app
            .arg(Arg::new("DAEMONIZE").short('d').long("daemonize").help("Daemonize"))
            .arg(
                Arg::new("DAEMONIZE_PID_PATH")
                    .long("daemonize-pid")
                    .takes_value(true)
                    .help("File path to store daemonized process's PID"),
            );
    }

    #[cfg(feature = "multi-threaded")]
    {
        app = app
            .arg(
                Arg::new("SINGLE_THREADED")
                    .long("single-threaded")
                    .help("Run the program all in one thread"),
            )
            .arg(
                Arg::new("WORKER_THREADS")
                    .long("worker-threads")
                    .takes_value(true)
                    .validator(validator::validate_usize)
                    .help("Sets the number of worker threads the `Runtime` will use"),
            );
    }

    app
}

/// Program entrance `main`
pub fn main(matches: &ArgMatches) {
    let (config, runtime) = {
        let config_path_opt = matches.value_of("CONFIG").map(PathBuf::from).or_else(|| {
            if !matches.is_present("SERVER_CONFIG") {
                match crate::config::get_default_config_path() {
                    None => None,
                    Some(p) => {
                        println!("loading default config {:?}", p);
                        Some(p)
                    }
                }
            } else {
                None
            }
        });

        let mut service_config = match config_path_opt {
            Some(ref config_path) => match ServiceConfig::load_from_file(config_path) {
                Ok(c) => c,
                Err(err) => {
                    eprintln!("loading config {:?}, {}", config_path, err);
                    process::exit(crate::EXIT_CODE_LOAD_CONFIG_FAILURE);
                }
            },
            None => ServiceConfig::default(),
        };
        service_config.set_options(matches);

        #[cfg(feature = "logging")]
        match service_config.log.config_path {
            Some(ref path) => {
                logging::init_with_file(path);
            }
            None => {
                logging::init_with_config("sslocal", &service_config.log);
            }
        }

        trace!("{:?}", service_config);

        let mut config = match config_path_opt {
            Some(cpath) => match Config::load_from_file(&cpath, ConfigType::Local) {
                Ok(cfg) => cfg,
                Err(err) => {
                    eprintln!("loading config {:?}, {}", cpath, err);
                    process::exit(crate::EXIT_CODE_LOAD_CONFIG_FAILURE);
                }
            },
            None => Config::new(ConfigType::Local),
        };

        if let Some(svr_addr) = matches.value_of("SERVER_ADDR") {
            let password = match matches.value_of_t::<String>("PASSWORD") {
                Ok(pwd) => read_variable_field_value(&pwd).into(),
                Err(err) => {
                    // NOTE: svr_addr should have been checked by crate::validator
                    match crate::password::read_server_password(svr_addr) {
                        Ok(pwd) => pwd,
                        Err(..) => err.exit(),
                    }
                }
            };

            let method = matches.value_of_t_or_exit::<CipherKind>("ENCRYPT_METHOD");
            let svr_addr = svr_addr.parse::<ServerAddr>().expect("server-addr");

            let timeout = match matches.value_of_t::<u64>("TIMEOUT") {
                Ok(t) => Some(Duration::from_secs(t)),
                Err(ref err) if err.kind == ClapErrorKind::ArgumentNotFound => None,
                Err(err) => err.exit(),
            };

            let mut sc = ServerConfig::new(svr_addr, password, method);
            if let Some(timeout) = timeout {
                sc.set_timeout(timeout);
            }

            if let Some(p) = matches.value_of("PLUGIN") {
                let plugin = PluginConfig {
                    plugin: p.to_owned(),
                    plugin_opts: matches.value_of("PLUGIN_OPT").map(ToOwned::to_owned),
                    plugin_args: Vec::new(),
                };

                sc.set_plugin(plugin);
            }

            config.server.push(sc);
        }

        match matches.value_of_t::<ServerConfig>("URL") {
            Ok(svr_addr) => config.server.push(svr_addr),
            Err(ref err) if err.kind == ClapErrorKind::ArgumentNotFound => {}
            Err(err) => err.exit(),
        }

        #[cfg(feature = "local-flow-stat")]
        {
            if let Some(stat_path) = matches.value_of("STAT_PATH") {
                config.stat_path = Some(From::from(stat_path));
            }
        }

        #[cfg(target_os = "android")]
        if matches.is_present("VPN_MODE") {
            // A socket `protect_path` in CWD
            // Same as shadowsocks-libev's android.c
            config.outbound_vpn_protect_path = Some(From::from("protect_path"));
        }

        if matches.value_of("LOCAL_ADDR").is_some() || matches.value_of("PROTOCOL").is_some() {
            let protocol = match matches.value_of("PROTOCOL") {
                Some("socks") => ProtocolType::Socks,
                #[cfg(feature = "local-http")]
                Some("http") => ProtocolType::Http,
                #[cfg(feature = "local-tunnel")]
                Some("tunnel") => ProtocolType::Tunnel,
                #[cfg(feature = "local-redir")]
                Some("redir") => ProtocolType::Redir,
                #[cfg(feature = "local-dns")]
                Some("dns") => ProtocolType::Dns,
                #[cfg(feature = "local-tun")]
                Some("tun") => ProtocolType::Tun,
                Some(p) => panic!("not supported `protocol` \"{}\"", p),
                None => ProtocolType::Socks,
            };

            let mut local_config = LocalConfig::new(protocol);
            match matches.value_of_t::<ServerAddr>("LOCAL_ADDR") {
                Ok(local_addr) => local_config.addr = Some(local_addr),
                Err(ref err) if err.kind == ClapErrorKind::ArgumentNotFound => {
                    #[cfg(feature = "local-tun")]
                    if protocol == ProtocolType::Tun {
                        // `tun` protocol doesn't need --local-addr
                    } else {
                        err.exit();
                    }
                }
                Err(err) => err.exit(),
            }

            match matches.value_of_t::<ServerAddr>("UDP_BIND_ADDR") {
                Ok(udp_bind_addr) => local_config.udp_addr = Some(udp_bind_addr),
                Err(ref err) if err.kind == ClapErrorKind::ArgumentNotFound => {}
                Err(err) => err.exit(),
            }

            #[cfg(feature = "local-tunnel")]
            match matches.value_of_t::<Address>("FORWARD_ADDR") {
                Ok(addr) => local_config.forward_addr = Some(addr),
                Err(ref err) if err.kind == ClapErrorKind::ArgumentNotFound => {}
                Err(err) => err.exit(),
            }

            #[cfg(feature = "local-redir")]
            {
                match matches.value_of_t::<RedirType>("TCP_REDIR") {
                    Ok(tcp_redir) => local_config.tcp_redir = tcp_redir,
                    Err(ref err) if err.kind == ClapErrorKind::ArgumentNotFound => {}
                    Err(err) => err.exit(),
                }

                match matches.value_of_t::<RedirType>("UDP_REDIR") {
                    Ok(udp_redir) => local_config.udp_redir = udp_redir,
                    Err(ref err) if err.kind == ClapErrorKind::ArgumentNotFound => {}
                    Err(err) => err.exit(),
                }
            }

            #[cfg(feature = "local-dns")]
            {
                use shadowsocks_service::{local::dns::NameServerAddr, shadowsocks::relay::socks5::AddressError};
                use std::{net::SocketAddr, str::FromStr};

                struct RemoteDnsAddress(Address);

                impl FromStr for RemoteDnsAddress {
                    type Err = AddressError;

                    fn from_str(a: &str) -> Result<RemoteDnsAddress, Self::Err> {
                        if let Ok(ip) = a.parse::<IpAddr>() {
                            return Ok(RemoteDnsAddress(Address::SocketAddress(SocketAddr::new(ip, 53))));
                        }

                        if let Ok(saddr) = a.parse::<SocketAddr>() {
                            return Ok(RemoteDnsAddress(Address::SocketAddress(saddr)));
                        }

                        if a.find(':').is_some() {
                            a.parse::<Address>().map(RemoteDnsAddress)
                        } else {
                            Ok(RemoteDnsAddress(Address::DomainNameAddress(a.to_owned(), 53)))
                        }
                    }
                }

                match matches.value_of_t::<NameServerAddr>("LOCAL_DNS_ADDR") {
                    Ok(addr) => local_config.local_dns_addr = Some(addr),
                    Err(ref err) if err.kind == ClapErrorKind::ArgumentNotFound => {}
                    Err(err) => err.exit(),
                }

                match matches.value_of_t::<RemoteDnsAddress>("REMOTE_DNS_ADDR") {
                    Ok(addr) => local_config.remote_dns_addr = Some(addr.0),
                    Err(ref err) if err.kind == ClapErrorKind::ArgumentNotFound => {}
                    Err(err) => err.exit(),
                }
            }

            #[cfg(all(feature = "local-dns", target_os = "android"))]
            if protocol != ProtocolType::Dns {
                // Start a DNS local server binding to DNS_LOCAL_ADDR
                //
                // This is a special route only for shadowsocks-android
                match matches.value_of_t::<ServerAddr>("DNS_LOCAL_ADDR") {
                    Ok(addr) => {
                        let mut local_dns_config = LocalConfig::new_with_addr(addr, ProtocolType::Dns);

                        // The `local_dns_addr` and `remote_dns_addr` are for this DNS server (for compatibility)
                        local_dns_config.local_dns_addr = local_config.local_dns_addr.take();
                        local_dns_config.remote_dns_addr = local_config.remote_dns_addr.take();

                        config.local.push(local_dns_config);
                    }
                    Err(ref err) if err.kind == ClapErrorKind::ArgumentNotFound => {}
                    Err(err) => err.exit(),
                }
            }

            #[cfg(feature = "local-tun")]
            {
                use ipnet::IpNet;

                match matches.value_of_t::<IpNet>("TUN_INTERFACE_ADDRESS") {
                    Ok(tun_address) => local_config.tun_interface_address = Some(tun_address),
                    Err(ref err) if err.kind == ClapErrorKind::ArgumentNotFound => {}
                    Err(err) => err.exit(),
                }
                match matches.value_of_t::<String>("TUN_INTERFACE_NAME") {
                    Ok(tun_name) => local_config.tun_interface_name = Some(tun_name),
                    Err(ref err) if err.kind == ClapErrorKind::ArgumentNotFound => {}
                    Err(err) => err.exit(),
                }

                #[cfg(unix)]
                match matches.value_of_t::<PathBuf>("TUN_DEVICE_FD_FROM_PATH") {
                    Ok(fd_path) => local_config.tun_device_fd_from_path = Some(fd_path),
                    Err(ref err) if err.kind == ClapErrorKind::ArgumentNotFound => {}
                    Err(err) => err.exit(),
                }
            }

            if matches.is_present("UDP_ONLY") {
                local_config.mode = Mode::UdpOnly;
            }

            if matches.is_present("TCP_AND_UDP") {
                local_config.mode = Mode::TcpAndUdp;
            }

            config.local.push(local_config);
        }

        if matches.is_present("TCP_NO_DELAY") {
            config.no_delay = true;
        }

        if matches.is_present("TCP_FAST_OPEN") {
            config.fast_open = true;
        }

        match matches.value_of_t::<u64>("TCP_KEEP_ALIVE") {
            Ok(keep_alive) => config.keep_alive = Some(Duration::from_secs(keep_alive)),
            Err(ref err) if err.kind == ClapErrorKind::ArgumentNotFound => {}
            Err(err) => err.exit(),
        }

        #[cfg(any(target_os = "linux", target_os = "android"))]
        match matches.value_of_t::<u32>("OUTBOUND_FWMARK") {
            Ok(mark) => config.outbound_fwmark = Some(mark),
            Err(ref err) if err.kind == ClapErrorKind::ArgumentNotFound => {}
            Err(err) => err.exit(),
        }

        #[cfg(target_os = "freebsd")]
        match matches.value_of_t::<u32>("OUTBOUND_USER_COOKIE") {
            Ok(user_cookie) => config.outbound_user_cookie = Some(user_cookie),
            Err(ref err) if err.kind == ClapErrorKind::ArgumentNotFound => {}
            Err(err) => err.exit(),
        }

        match matches.value_of_t::<String>("OUTBOUND_BIND_INTERFACE") {
            Ok(iface) => config.outbound_bind_interface = Some(iface),
            Err(ref err) if err.kind == ClapErrorKind::ArgumentNotFound => {}
            Err(err) => err.exit(),
        }

        #[cfg(all(unix, not(target_os = "android")))]
        match matches.value_of_t::<u64>("NOFILE") {
            Ok(nofile) => config.nofile = Some(nofile),
<<<<<<< HEAD
            Err(ref err) if err.kind == ClapErrorKind::ArgumentNotFound => {}
=======
            Err(ref err) if err.kind() == ClapErrorKind::ArgumentNotFound => {
                crate::sys::adjust_nofile();
            }
>>>>>>> 7388ddfb
            Err(err) => err.exit(),
        }

        if let Some(acl_file) = matches.value_of("ACL") {
            let acl = match AccessControl::load_from_file(acl_file) {
                Ok(acl) => acl,
                Err(err) => {
                    eprintln!("loading ACL \"{}\", {}", acl_file, err);
                    process::exit(crate::EXIT_CODE_LOAD_ACL_FAILURE);
                }
            };
            config.acl = Some(acl);
        }

        if let Some(dns) = matches.value_of("DNS") {
            config.set_dns_formatted(dns).expect("dns");
        }

        if matches.is_present("IPV6_FIRST") {
            config.ipv6_first = true;
        }

        match matches.value_of_t::<u64>("UDP_TIMEOUT") {
            Ok(udp_timeout) => config.udp_timeout = Some(Duration::from_secs(udp_timeout)),
            Err(ref err) if err.kind == ClapErrorKind::ArgumentNotFound => {}
            Err(err) => err.exit(),
        }

        match matches.value_of_t::<usize>("UDP_MAX_ASSOCIATIONS") {
            Ok(udp_max_assoc) => config.udp_max_associations = Some(udp_max_assoc),
            Err(ref err) if err.kind == ClapErrorKind::ArgumentNotFound => {}
            Err(err) => err.exit(),
        }

        match matches.value_of_t::<u32>("INBOUND_SEND_BUFFER_SIZE") {
            Ok(bs) => config.inbound_send_buffer_size = Some(bs),
            Err(ref err) if err.kind == ClapErrorKind::ArgumentNotFound => {}
            Err(err) => err.exit(),
        }
        match matches.value_of_t::<u32>("INBOUND_RECV_BUFFER_SIZE") {
            Ok(bs) => config.inbound_recv_buffer_size = Some(bs),
            Err(ref err) if err.kind == ClapErrorKind::ArgumentNotFound => {}
            Err(err) => err.exit(),
        }
        match matches.value_of_t::<u32>("OUTBOUND_SEND_BUFFER_SIZE") {
            Ok(bs) => config.outbound_send_buffer_size = Some(bs),
            Err(ref err) if err.kind == ClapErrorKind::ArgumentNotFound => {}
            Err(err) => err.exit(),
        }
        match matches.value_of_t::<u32>("OUTBOUND_RECV_BUFFER_SIZE") {
            Ok(bs) => config.outbound_recv_buffer_size = Some(bs),
            Err(ref err) if err.kind == ClapErrorKind::ArgumentNotFound => {}
            Err(err) => err.exit(),
        }

        match matches.value_of_t::<IpAddr>("OUTBOUND_BIND_ADDR") {
            Ok(bind_addr) => config.outbound_bind_addr = Some(bind_addr),
            Err(ref err) if err.kind == ClapErrorKind::ArgumentNotFound => {}
            Err(err) => err.exit(),
        }

        // DONE READING options

        if config.local.is_empty() {
            eprintln!(
                "missing `local_address`, consider specifying it by --local-addr command line option, \
                    or \"local_address\" and \"local_port\" in configuration file"
            );
            return;
        }

        if config.server.is_empty() {
            eprintln!(
                "missing proxy servers, consider specifying it by \
                    --server-addr, --encrypt-method, --password command line option, \
                        or --server-url command line option, \
                        or configuration file, check more details in https://shadowsocks.org/en/config/quick-guide.html"
            );
            return;
        }

        if let Err(err) = config.check_integrity() {
            eprintln!("config integrity check failed, {}", err);
            return;
        }

        #[cfg(unix)]
        if matches.is_present("DAEMONIZE") || matches.is_present("DAEMONIZE_PID_PATH") {
            use crate::daemonize;
            daemonize::daemonize(matches.value_of("DAEMONIZE_PID_PATH"));
        }

        info!("shadowsocks local {} build {}", crate::VERSION, crate::BUILD_TIME);

        let mut builder = match service_config.runtime.mode {
            RuntimeMode::SingleThread => Builder::new_current_thread(),
            #[cfg(feature = "multi-threaded")]
            RuntimeMode::MultiThread => {
                let mut builder = Builder::new_multi_thread();
                if let Some(worker_threads) = service_config.runtime.worker_count {
                    builder.worker_threads(worker_threads);
                }

                builder
            }
        };

        let runtime = builder.enable_all().build().expect("create tokio Runtime");

        (config, runtime)
    };

    runtime.block_on(async move {
        let config_path = config.config_path.clone();

        let instance = create_local(config).await.expect("create local");

        if let Some(config_path) = config_path {
            launch_reload_server_task(config_path, instance.server_balancer().clone());
        }

        let abort_signal = monitor::create_signal_monitor();
        let server = instance.wait_until_exit();

        tokio::pin!(abort_signal);
        tokio::pin!(server);

        match future::select(server, abort_signal).await {
            // Server future resolved without an error. This should never happen.
            Either::Left((Ok(..), ..)) => {
                eprintln!("server exited unexpectedly");
                process::exit(crate::EXIT_CODE_SERVER_EXIT_UNEXPECTEDLY);
            }
            // Server future resolved with error, which are listener errors in most cases
            Either::Left((Err(err), ..)) => {
                eprintln!("server aborted with {}", err);
                process::exit(crate::EXIT_CODE_SERVER_ABORTED);
            }
            // The abort signal future resolved. Means we should just exit.
            Either::Right(_) => (),
        }
    });
}

#[cfg(unix)]
fn launch_reload_server_task(config_path: PathBuf, balancer: PingBalancer) {
    use log::error;
    use tokio::signal::unix::{signal, SignalKind};

    tokio::spawn(async move {
        let mut sigusr1 = signal(SignalKind::user_defined1()).expect("signal");

        while sigusr1.recv().await.is_some() {
            let config = match Config::load_from_file(&config_path, ConfigType::Local) {
                Ok(c) => c,
                Err(err) => {
                    error!("auto-reload {} failed with error: {}", config_path.display(), err);
                    continue;
                }
            };

            let servers = config.server;
            info!("auto-reload {} with {} servers", config_path.display(), servers.len());

            if let Err(err) = balancer.reset_servers(servers).await {
                error!("auto-reload {} but found error: {}", config_path.display(), err);
            }
        }
    });
}

#[cfg(not(unix))]
fn launch_reload_server_task(_: PathBuf, _: PingBalancer) {}

pub fn start<F: Fn(std::sync::mpsc::Sender<bool>)>(path: &str, restart: bool, aclPath: Option<&str>, stop: F) {
    let (config, runtime) = {
        let config_path_opt = Some(PathBuf::from(path));

        let mut service_config = match config_path_opt {
            Some(ref config_path) => match ServiceConfig::load_from_file(config_path) {
                Ok(c) => c,
                Err(err) => {
                    eprintln!("loading config {:?}, {}", config_path, err);
                    process::exit(crate::EXIT_CODE_LOAD_CONFIG_FAILURE);
                }
            },
            None => ServiceConfig::default(),
        };
        // service_config.set_options(matches);

        if restart == false {
            #[cfg(feature = "logging")]
            match service_config.log.config_path {
                Some(ref path) => {
                    logging::init_with_file(path);
                }
                None => {
                    logging::init_with_config("sslocal", &service_config.log);
                }
            }
        }

        trace!("{:?}", service_config);

        let mut config = match config_path_opt {
            Some(cpath) => match Config::load_from_file(&cpath, ConfigType::Local) {
                Ok(cfg) => cfg,
                Err(err) => {
                    eprintln!("loading config {:?}, {}", cpath, err);
                    process::exit(crate::EXIT_CODE_LOAD_CONFIG_FAILURE);
                }
            },
            None => Config::new(ConfigType::Local),
        };

        // DONE READING options

        if config.local.is_empty() {
            eprintln!(
                "missing `local_address`, consider specifying it by --local-addr command line option, \
                    or \"local_address\" and \"local_port\" in configuration file"
            );
            return;
        }

        if config.server.is_empty() {
            eprintln!(
                "missing proxy servers, consider specifying it by \
                    --server-addr, --encrypt-method, --password command line option, \
                        or --server-url command line option, \
                        or configuration file, check more details in https://shadowsocks.org/en/config/quick-guide.html"
            );
            return;
        }

        if let Err(err) = config.check_integrity() {
            eprintln!("config integrity check failed, {}", err);
            return;
        }

        info!("shadowsocks local {} build {}", crate::VERSION, crate::BUILD_TIME);

        let mut builder = match service_config.runtime.mode {
            RuntimeMode::SingleThread => Builder::new_current_thread(),
            #[cfg(feature = "multi-threaded")]
            RuntimeMode::MultiThread => {
                let mut builder = Builder::new_multi_thread();
                if let Some(worker_threads) = service_config.runtime.worker_count {
                    builder.worker_threads(worker_threads);
                }

                builder
            }
        };

        if let Some(acl_file) = aclPath {
            let acl = match AccessControl::load_from_file(acl_file) {
                Ok(acl) => acl,
                Err(err) => {
                    eprintln!("loading ACL \"{}\", {}", acl_file, err);
                    process::exit(crate::EXIT_CODE_LOAD_ACL_FAILURE);
                }
            };
            config.acl = Some(acl);
        }

        let runtime = builder.enable_all().build().expect("create tokio Runtime");

        (config, runtime)
    };

    let (ts, tr) = channel::<bool>();

    stop(ts);

    runtime.block_on(async move {
        let config_path = config.config_path.clone();

        let instance = create_local(config).await.expect("create local");

        if let Some(config_path) = config_path {
            launch_reload_server_task(config_path, instance.server_balancer().clone());
        }

        let abort_signal = monitor::create_signal_monitor();
        let server = instance.run();

        tokio::spawn(async move {
            tokio::pin!(abort_signal);
            tokio::pin!(server);
            match future::select(server, abort_signal).await {
                // Server future resolved without an error. This should never happen.
                Either::Left((Ok(..), ..)) => {
                    eprintln!("server exited unexpectedly");
                    process::exit(crate::EXIT_CODE_SERVER_EXIT_UNEXPECTEDLY);
                }
                // Server future resolved with error, which are listener errors in most cases
                Either::Left((Err(err), ..)) => {
                    eprintln!("server aborted with {}", err);
                    process::exit(crate::EXIT_CODE_SERVER_ABORTED);
                }
                // The abort signal future resolved. Means we should just exit.
                Either::Right(_) => (),
            }
        });
        for r in tr {
            if r {
                return;
            }
        }
    });
}<|MERGE_RESOLUTION|>--- conflicted
+++ resolved
@@ -664,13 +664,9 @@
         #[cfg(all(unix, not(target_os = "android")))]
         match matches.value_of_t::<u64>("NOFILE") {
             Ok(nofile) => config.nofile = Some(nofile),
-<<<<<<< HEAD
-            Err(ref err) if err.kind == ClapErrorKind::ArgumentNotFound => {}
-=======
             Err(ref err) if err.kind() == ClapErrorKind::ArgumentNotFound => {
                 crate::sys::adjust_nofile();
             }
->>>>>>> 7388ddfb
             Err(err) => err.exit(),
         }
 
